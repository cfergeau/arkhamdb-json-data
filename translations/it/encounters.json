--- conflicted
+++ resolved
@@ -37,11 +37,7 @@
     },
     {
         "code": "bayou",
-<<<<<<< HEAD
-        "name": "Il Bayou"
-=======
         "name": "I Bayou"
->>>>>>> 9aa940ee
     },
     {
         "code": "beast_thralls",
@@ -50,13 +46,10 @@
     {
         "code": "bishops_thralls",
         "name": "Servitori di Bishop"
-<<<<<<< HEAD
     },
     {
         "code": "black_stars_rise",
         "name": "L'Ascesa delle Stelle Nere"
-=======
->>>>>>> 9aa940ee
     },
     {
         "code": "blood_on_the_altar",
@@ -89,13 +82,10 @@
     {
         "code": "delusions",
         "name": "Delirio"
-<<<<<<< HEAD
     },
     {
         "code": "dim_carcosa",
         "name": "La Cupa Carcosa"
-=======
->>>>>>> 9aa940ee
     },
     {
         "code": "dunwich",
@@ -107,11 +97,7 @@
     },
     {
         "code": "essex_county_express",
-<<<<<<< HEAD
         "name": "L'Espresso di Essex County"
-=======
-        "name": "L’Espresso di Essex County"
->>>>>>> 9aa940ee
     },
     {
         "code": "evil_portents",
@@ -188,13 +174,10 @@
     {
         "code": "the_beyond",
         "name": "L'Oltre"
-<<<<<<< HEAD
     },
     {
         "code": "the_flood_below",
         "name": "L'Inondazione Sotto"
-=======
->>>>>>> 9aa940ee
     },
     {
         "code": "the_house_always_wins",
@@ -215,13 +198,10 @@
     {
         "code": "the_unspeakable_oath",
         "name": "Il Giuramento Impronunciabile"
-<<<<<<< HEAD
     },
     {
         "code": "the_vortex_above",
         "name": "Il Vortice Sopra"
-=======
->>>>>>> 9aa940ee
     },
     {
         "code": "torch",
@@ -237,11 +217,7 @@
     },
     {
         "code": "venice",
-<<<<<<< HEAD
-        "name": "Venezia"
-=======
         "name": "Il Carnevale degli Orrori"
->>>>>>> 9aa940ee
     },
     {
         "code": "where_doom_awaits",
