--- conflicted
+++ resolved
@@ -1,15 +1,9 @@
 [
     {
         "code": "04149",
-<<<<<<< HEAD
-        "name": "Second Wind",
-        "text": "Play only as your first action.<br/>Heal 1 damage (2 instead if you drew a treachery this round). Then, draw 1 card.",
-        "traits": "Spirit. Bold."
-=======
         "name": "Recuperare le Forze",
         "text": "Gioca solo come tua prima azione.\nCurati 1 danno (2 danni se invece hai pescato una sventura in questo round). Poi pesca 1 carta.",
         "traits": "Spirito. Audacia."
->>>>>>> efdc8cf5
     },
     {
         "code": "04150",
@@ -105,24 +99,6 @@
     },
     {
         "code": "04158",
-<<<<<<< HEAD
-        "name": "Recall the Future",
-        "text": "[reaction] When a skill test you are performing begins, if Recall the Future is ready, name a chaos token: If the named chaos token is revealed during this skill test, exhaust Recall the Future. Then, you get +2 skill value for this skill test.",
-        "traits": "Augury. Ritual."
-    },
-    {
-        "code": "04159",
-        "name": "Try and Try Again",
-        "text": "Uses (3 tries). If Try and Try Again has no tries, discard it.<br/>[reaction] After a skill test is failed, if a skill card you own is committed to that test, exhaust Try and Try Again and spend 1 try: Return that skill card to your hand.",
-        "traits": "Talent."
-    },
-    {
-        "code": "04160",
-        "flavor": "Bravery is born when there is no other choice.",
-        "name": "Cornered",
-        "text": "[free] Discard 1 card from your hand: You get +2 skill value for this skill test. (Limit once per test.)",
-        "traits": "Talent."
-=======
         "name": "Ricordare il Futuro",
         "text": "[reaction] Quando una prova di abilità che stai effettuando inizia, se Ricordare il Futuro è pronto, dichiara un segnalino caos: Se il segnalino caos dichiarato viene rivelato durante questa prova di abilità, esaurisci Ricordare il Futuro. Poi ricevi +2 al valore di abilità in questa prova di abilità.",
         "traits": "Auspicio. Rituale."
@@ -139,6 +115,5 @@
         "name": "Messo all'Angolo",
         "text": "[free] Scarta 1 carta dalla tua mano: Ricevi +2 al valore di abilità in questa prova di abilità. (Limite di una volta per prova.)",
         "traits": "Talento."
->>>>>>> efdc8cf5
     }
 ]