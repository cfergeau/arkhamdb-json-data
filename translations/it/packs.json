[
    {
        "code": "apot",
        "name": "Lo Spettro della Verità"
    },
    {
        "code": "books",
        "name": "Libri"
    },
    {
        "code": "bota",
        "name": "Sangue sull'Altare"
    },
    {
        "code": "bsr",
        "name": "L'Ascesa delle Stelle Nere"
    },
    {
        "code": "coh",
        "name": "Il Carnevale degli Orrori"
    },
    {
        "code": "core",
<<<<<<< HEAD
        "name": "Set Base"
=======
        "name": "Scatola Base"
>>>>>>> 9aa940ee
    },
    {
        "code": "cotr",
        "name": "La Maledizione dei Rougarou"
    },
    {
        "code": "dca",
        "name": "La Cupa Carcosa"
    },
    {
        "code": "dwl",
        "name": "L'Eredità di Dunwich"
    },
    {
        "code": "eotp",
        "name": "Echi dal Passato"
    },
    {
        "code": "litas",
        "name": "Oltre il Tempo e lo Spazio"
    },
    {
        "code": "promo",
        "name": "Promo"
    },
    {
        "code": "ptc",
        "name": "La Strada per Carcosa"
    },
    {
        "code": "tece",
        "name": "L'Espresso di Essex County"
    },
    {
        "code": "tfa",
        "name": "L'Era Dimenticata"
    },
    {
        "code": "tmm",
        "name": "Il Museo della Miskatonic"
    },
    {
        "code": "tpm",
        "name": "La Maschera Pallida"
    },
    {
        "code": "tuo",
        "name": "Il Giuramento Impronunciabile"
    },
    {
        "code": "uau",
<<<<<<< HEAD
        "name": "Le Dimensioni dell'Invisibile"
=======
        "name": "Le Dimensioni dell’Invisibile"
>>>>>>> 9aa940ee
    },
    {
        "code": "wda",
        "name": "Verso un Destino Oscuro"
    }
]<|MERGE_RESOLUTION|>--- conflicted
+++ resolved
@@ -21,11 +21,7 @@
     },
     {
         "code": "core",
-<<<<<<< HEAD
-        "name": "Set Base"
-=======
         "name": "Scatola Base"
->>>>>>> 9aa940ee
     },
     {
         "code": "cotr",
@@ -77,11 +73,7 @@
     },
     {
         "code": "uau",
-<<<<<<< HEAD
         "name": "Le Dimensioni dell'Invisibile"
-=======
-        "name": "Le Dimensioni dell’Invisibile"
->>>>>>> 9aa940ee
     },
     {
         "code": "wda",
