--- conflicted
+++ resolved
@@ -1,4 +1,3 @@
-<<<<<<< HEAD
 [
     {
         "code": "03240",
@@ -185,213 +184,4 @@
         "text": "<b>Enthüllung</b> - Hänge diese Karte an deinen Ort an, falls noch keine Kopie von Die Grube unter dir daran angehängt ist (falls doch, lege Statt dessen Die Grube unter dir ab und sie erhält Nachrüsten).\nDer Ort mit dieser Verstärkung bekommt +1 Schleier.\n<b>Erzwungen</b> - Am Ende der Runde: Jeder Ermittler am Ort mit dieser Verstärkung nimmt 3 Schaden. Lege Die Grube unter dir ab.",
         "traits": "Gefahr."
     }
-=======
-[
-    {
-        "code": "03040",
-        "name": "The Pallid Mask",
-        "text": "[skull]: -X. X is the number of locations away from the starting location you are (max -5).\n[cultist]: -2. If this token is revealed during an attack, and this skill test is successful, this attack deals 1 less damage.\n[tablet]: -2. If there is a ready [[Ghoul]] or [[Geist]] enemy at your location, it attacks you (if there is more than one, choose one).\n[elder_thing]: -2. If you fail, search the encounter deck and discard pile for a [[Ghoul]] or [[Geist]] enemy and draw it.",
-        "back_text": "[skull]: -X. X is the number of locations away from the starting location you are.\n[cultist]: -3. If this token is revealed during an attack and this skill test is successful, this attack deals no damage.\n[tablet]: -3. If there is a [[Ghoul]] or [[Geist]] enemy at your location, it readies and attacks you (if there is more than one, choose one).\n[elder_thing]: -4. If you fail, search the encounter deck and discard pile for a [[Ghoul]] or [[Geist]] enemy and draw it."
-    },
-    {
-        "code": "03041",
-        "flavor": "The dank, chill air of the catacombs penetrates your clothes and causes you to shiver. Everywhere you look, the remains of the dead greet you—a grim reminder of your own mortality.",
-        "name": "Empire of the Dead",
-        "text": "Each location is connected to each location adjacent to it.",
-        "back_text": "<b>Spawn</b> - The starting location.\nHunter. Retaliate.\nWhile Specter of Death is exhausted, it takes 1 less damage from each attack made against it.\n<b>Forced</b> - After you fail a skill test while attempting to evade Specter of Death: It attacks you."
-    },
-    {
-        "code": "03240",
-        "name": "The Pallid Mask",
-        "text": "Easy / Standard\n[skull]: -X. X is the number of locations away from the starting location you are (max 5).\n[cultist]: -2. If this token is revealed during an attack, and this skill test is successful, this attack deals 1 less damage.\n[tablet]: -2. If there is a ready [[Ghoul]] or [[Geist]] enemy at your location, it attacks you (if there is more than one, choose one).\n[elder_thing]: -3. If you fail, search the encounter deck and discard pile for a [[Ghoul]] or [[Geist]] enemy and draw it.",
-        "back_text": "Hard / Expert\n[skull]: -X. X is the number of locations away from the starting location you are.\n[cultist]: -3. If this token is revealed during an attack and this skill test is successful, this attack deals no damage.\n[tablet]: -3. If there is a [[Ghoul]] or [[Geist]] enemy at your location, it readies and attacks you (if there is more than one, choose one).\n[elder_thing]: -4. If you fail, search the encounter deck and discard pile for a [[Ghoul]] or [[Geist]] enemy and draw it."
-    },
-    {
-        "code": "03241",
-        "flavor": "The dank, chill air of the catacombs penetrates your clothes and causes you to shiver. Everywhere you look, the remains of the dead greet you — a grim reminder of your own mortality.",
-        "name": "Empire of the Dead",
-        "text": "Each location is connected to each location adjacent to it."
-    },
-    {
-        "code": "03241b",
-        "name": "Specter of Death",
-        "subname": "A Force From Beyond",
-        "text": "<b>Spawn</b> - The starting location.\nHunter. Retaliate.\nWhile Specter of Death is exhausted, it takes 1 less damage from each attack made against it.\n<b>Forced</b> - After you fail a skill test while attempting to evade Specter of Death: It attacks you.",
-        "traits": "Monster. Geist. Elite."
-    },
-    {
-        "code": "03242",
-        "flavor": "All around you, the eyes of skulls glow with an otherworldly hue. A ghostly voice echoes throughout the labyrinthine catacombs. You sense a threatening presence looming around you. It is just outside of your vision, past the dim fog that permeates through the catacombs, around every corner...",
-        "name": "Empire of the Undead",
-        "text": "Each location is connected to each location adjacent to it.",
-        "back_name": "Join Them In Death",
-        "back_flavor": "The ghostly presence that menaces you grows with each minute you spend exploring these dreadful catacombs. You walk faster, glancing behind you nervously every few steps. Why does it hound you? What is its purpose? It tugs and pulls on the periphery of your senses. You turn a sharp corner and its shapeless umbral form stares back at you. You spin and flee, passing through a narrow stone corridor you do not recognize. At every intersection, every corner, its shadowy arms reach for you, its many faces contorted in agony. You cannot escape. Resigned to your fate, you drop to your knees in hopelessness and stare down at the cold stone floor. You feel the presence approaching you and cannot bear to look up. Everything goes black.",
-        "back_text": "Each investigator is defeated and suffers 1 physical trauma."
-    },
-    {
-        "code": "03243",
-        "flavor": "At the end of the long tunnel next to you, the Stranger steps through the darkness, his pale mask glinting in the candlelight. “Wait!” you call out. He glances your way before vanishing into the shadows. Once more, you are forced to track him down to find answers...",
-        "name": "Through the Catacombs",
-        "text": "<b>Objective</b> - Find The Man in the Pallid Mask. He is somewhere in the Catacombs. ",
-        "back_name": "The Stranger's Shadow",
-        "back_flavor": "Rows of skulls chatter their teeth endlessly as you pass through a narrow stone archway, into a round chamber illuminated by firelight. In the center of the tomb stands the Stranger, peering into the blaze. Across the wall, shadows dance and twist with the flickering of the flame. The Stranger turns to face you, and his own shadow spreads across the wall. Where his shadow's arms should be, tentacle shapes emerge, enveloping the walls in darkness. He lifts his hands toward the wall, as if trying to show you something.",
-        "back_text": "Spawn the set-aside The Man in the Pallid Mask weakness in the Tomb of Shadows .\nCheck the Campaign Log. If Ishimaru Haruko is not listed under \"VIPs Slain,\" search the collection for Ishimaru Haruko and spawn her at the starting location."
-    },
-    {
-        "code": "03244",
-        "flavor": "The shadows cast along the bone walls shift into the shapes of several figures, acting out a macabre parody of The King in Yellow.",
-        "name": "The Path is Barred",
-        "text": "<b>Objective</b> - If The Man in the Pallid Mask is defeated, advance.\n<b>Objective</b> - Investigators in the Tomb of Shadows may spend the requisite number of clues, as a group, to advance.",
-        "back_name": "Behind the Mask",
-        "back_text": "<b>If The Man in the Pallid Mask was defeated:\n</b>Mark two <b>Conviction</b> in your Campaign Log.\nRemove The Man in the Pallid Mask from the game.\nAdvance to Act 3a - The Way Out.&mdash;&mdash;&mdash;&mdash;&mdash;&mdash;&mdash;&mdash;&mdash;&mdash;&mdash;&mdash;&mdash;&mdash;&mdash;&mdash;&mdash;&mdash;&mdash;&mdash;&mdash;&mdash;&mdash;&mdash;&mdash;&mdash;\n<b>If you spent clues to advance:\n</b>Mark two <b>Doubt</b> in your Campaign Log. \nRemove The Man in the Pallid Mask from the game. \nAdvance to Act 3a - Leading the Way."
-    },
-    {
-        "code": "03245",
-        "flavor": "Bones rattle to the floor, dislodged by the shaking and crumbling of the caverns around you. The Stranger grabs a skull from within the flames in the center of the chamber and flees.",
-        "name": "The Way Out",
-        "text": "<b>Forced</b> - At the end of the round, if The Gate to Hell is in play: Find the location that is farthest from The Gate to Hell. Discard that location, dealing 2 damage to each investigator and enemy at that location, and moving them to a connecting location.\n<b>Objective</b> - If each undefeated investigator is at The Gate to Hell, advance.",
-        "back_name": "The Catacombs Collapse",
-        "back_flavor": "The catacombs rumble and collapse behind you as you make your escape. You are able to follow the Stranger's shadow, tracing his steps to find your way through the labyrinthine passages. You cross the threshold of the catacombs entrance, a wave of rubble and bone chips following in your wake. The deafening noise of falling debris crashes behind you, and you turn to find the entrance blocked by a newly-formed wall of bone and rock. Just as you are ready to depart, a partially-charred skull bearing a strange diagram rolls to a stop at your feet. There is no sign of the Stranger anywhere.",
-        "back_text": "<b>(→R1)</b>"
-    },
-    {
-        "code": "03246",
-        "flavor": "The shadows along the walls of the tomb begin to coalesce. Strange runic symbols twist into the image of a building with a tall tower, its spire reaching up toward the ceiling. Then the Stranger beckons for you to follow, and disappears through the stone archway behind you.",
-        "name": "Leading the Way",
-        "text": "Ignore the <b>Forced</b> ability on Blocked Passage.\n<b>Objective</b> - If each undefeated investigator is at Blocked Passage, advance.",
-        "back_name": "The Secret Exit",
-        "back_flavor": "Following the Stranger's lead, you take a circuitous route through the underground passageways. Finally you are confronted by a dead end - a tunnel blocked by an impossibly thick wall of collapsed bone and rubble. The Stranger stands nearby, holding the partially-charred skull he pulled from the fire in the Tomb of Shadows. \"What now?\" you ask, confused. He holds the skull aloft, and the floor begins to collapse into a pit of dark emptiness below. Bones and rubble from the wall fall into the pit, and it grows larger with each moment. The Stranger bows, then falls backwards into the pit before you can grab him. \"Wait!\" you call out, but it is too late. With the pit growing and threatening to swallow the catacombs entirely, you have no choice but to follow him.",
-        "back_text": "<b>(→R2)</b>"
-    },
-    {
-        "code": "03247",
-        "flavor": "Skulls and bones decorate the walls of this wide hallway in a macabre fashion.",
-        "name": "Catacombs",
-        "text": "<b>Forced</b> - When The Gate to Hell is revealed: Put the top 2 Catacombs in the Catacombs deck into play above and below The Gate to Hell.",
-        "back_name": "Catacombs",
-        "back_flavor": "Skulls and bones decorate the walls of this wide hallway in a macabre fashion.",
-        "back_text": "As an additional cost for you to enter Catacombs, investigators at your location must spend 1[per_investigator] clues, as a group."
-    },
-    {
-        "code": "03248",
-        "name": "Catacombs",
-        "text": "Ignore the text on unrevealed locations adjacent to Stone Archways.\n<b>Forced</b> - When Stone Archways is revealed: Put the topmost Catacombs in the Catacombs deck into play to the right of Stone Archways.",
-        "back_name": "Catacombs",
-        "back_flavor": "Skulls and bones decorate the walls of this wide hallway in a macabre fashion.",
-        "back_text": "As an additional cost for you to enter Catacombs, investigators at your location must spend 1[per_investigator] clues, as a group.",
-        "flavor": "Skulls and bones decorate the walls of this wide hallway in a macabre fashion."
-    },
-    {
-        "code": "03249",
-        "name": "Catacombs",
-        "text": "Crypt of the Sepulchral Lamp is investigated using [willpower] instead of the skill indicated by the investigation attempt.\n<b>Forced</b> - When Crypt of the Sepulchral Lamp is revealed: Put the top 2 Catacombs in the Catacombs deck into play above and to the right of Crypt of the Sepulchral Lamp.",
-        "back_name": "Catacombs",
-        "back_flavor": "Skulls and bones decorate the walls of this wide hallway in a macabre fashion.",
-        "back_text": "As an additional cost for you to enter Catacombs, investigators at your location must spend 1[per_investigator] clues, as a group.",
-        "flavor": "Skulls and bones decorate the walls of this wide hallway in a macabre fashion."
-    },
-    {
-        "code": "03250",
-        "name": "Catacombs",
-        "text": "While you are investigating Bone-Filled Cavern, you have 1 fewer hand slot.\n<b>Forced</b> - When Bone-Filled Cavern is revealed: Put the top 2 Catacombs in the Catacombs deck into play below and to the right of Bone-Filled Cavern.",
-        "back_name": "Catacombs",
-        "back_flavor": "Skulls and bones decorate the walls of this wide hallway in a macabre fashion.",
-        "back_text": "As an additional cost for you to enter Catacombs, investigators at your location must spend 1[per_investigator] clues, as a group.",
-        "flavor": "Skulls and bones decorate the walls of this wide hallway in a macabre fashion."
-    },
-    {
-        "code": "03251",
-        "name": "Catacombs",
-        "text": "<b>Forced</b> - After you end your turn at Well of Souls: You must either take 1 direct horror or discard 2 random cards from your hand.\n<b>Forced</b> - When Well of Souls is revealed: Put the topmost Catacombs in the Catacombs deck into play above, below, or to the right of Well of Souls.",
-        "back_name": "Catacombs",
-        "back_flavor": "Skulls and bones decorate the walls of this wide hallway in a macabre fashion.",
-        "back_text": "As an additional cost for you to enter Catacombs, investigators at your location must spend 1[per_investigator] clues, as a group.",
-        "flavor": "Skulls and bones decorate the walls of this wide hallway in a macabre fashion."
-    },
-    {
-        "code": "03252",
-        "name": "Catacombs",
-        "text": "[action]: Test [intellect] (3) to read an ancient sign. If you succeed, look at the revealed side of any Catacombs location in play. (Group limit once per game.)\n<b>Forced</b> - When Candlelit Tunnels is revealed: Put the top 2 Catacombs in the Catacombs deck into play to the left and right of Candlelit Tunnels.",
-        "back_name": "Catacombs",
-        "back_flavor": "Skulls and bones decorate the walls of this wide hallway in a macabre fashion.",
-        "back_text": "As an additional cost for you to enter Catacombs, investigators at your location must spend 1[per_investigator] clues, as a group.",
-        "flavor": "Skulls and bones decorate the walls of this wide hallway in a macabre fashion."
-    },
-    {
-        "code": "03253",
-        "flavor": "Skulls and bones decorate the walls of this wide hallway in a macabre fashion.",
-        "name": "Catacombs",
-        "text": "<b>Forced</b> - When Labyrinth of Bones is revealed: Put the top 3 Catacombs in the Catacombs deck into play above, below, and to the right of Labyrinth of Bones.",
-        "back_name": "Catacombs",
-        "back_flavor": "Skulls and bones decorate the walls of this wide hallway in a macabre fashion.",
-        "back_text": "As an additional cost for you to enter Catacombs, investigators at your location must spend 1[per_investigator] clues, as a group."
-    },
-    {
-        "code": "03254",
-        "name": "Catacombs",
-        "text": "<b>Forced</b> - When you would move from Narrow Shaft to an unrevealed location: Test [agility] (3). If you fail, take 1 damage and cancel the effects of the move.\n<b>Forced</b> - When Narrow Shaft is revealed: Put the topmost Catacombs in the Catacombs deck into play above or to the right of Narrow Shaft.",
-        "back_name": "Catacombs",
-        "back_flavor": "Skulls and bones decorate the walls of this wide hallway in a macabre fashion.",
-        "back_text": "As an additional cost for you to enter Catacombs, investigators at your location must spend 1[per_investigator] clues, as a group.",
-        "flavor": "Skulls and bones decorate the walls of this wide hallway in a macabre fashion."
-    },
-    {
-        "code": "03255",
-        "name": "Catacombs",
-        "text": "<b>Forced</b> - After you end your turn at Shivering Pools: You must either take 1 direct damage or lose 5 resources.\n<b>Forced</b> - When Shivering Pools is revealed: Put the topmost Catacombs in the Catacombs deck into play below or to the right of Shivering Pools.",
-        "back_name": "Catacombs",
-        "back_flavor": "Skulls and bones decorate the walls of this wide hallway in a macabre fashion.",
-        "back_text": "As an additional cost for you to enter Catacombs, investigators at your location must spend 1[per_investigator] clues, as a group.",
-        "flavor": "Skulls and bones decorate the walls of this wide hallway in a macabre fashion."
-    },
-    {
-        "code": "03256",
-        "flavor": "Skulls and bones decorate the walls of this wide hallway in a macabre fashion.",
-        "name": "Catacombs",
-        "text": "<b>Forced</b> - When you reveal Blocked Passage: Take 2 damage. You cannot leave Blocked Passage this round.",
-        "back_name": "Catacombs",
-        "back_flavor": "Skulls and bones decorate the walls of this wide hallway in a macabre fashion.",
-        "back_text": "As an additional cost for you to enter Catacombs, investigators at your location must spend 1[per_investigator] clues, as a group."
-    },
-    {
-        "code": "03257",
-        "name": "Catacombs",
-        "text": "<b>Forced</b> - When Tomb of Shadows is revealed: Advance to act 1b.\nWhile The Man in the Pallid Mask is at the Tomb of Shadows, he gets +1[per_investigator] health and cannot be defeated by his [action] ability.",
-        "back_name": "Catacombs",
-        "back_flavor": "Skulls and bones decorate the walls of this wide hallway in a macabre fashion.",
-        "back_text": "As an additional cost for you to enter Catacombs, investigators at your location must spend 1[per_investigator] clues, as a group.",
-        "flavor": "Skulls and bones decorate the walls of this wide hallway in a macabre fashion."
-    },
-    {
-        "code": "03258",
-        "flavor": "“Aren’t these catacombs absolutely fascinating?”",
-        "name": "Catacombs Docent",
-        "text": "<b>Spawn</b> - Nearest unrevealed location.\n[action]: <b>Parley.</b> Test [intellect] (4) to interpret the guide's ravings. If you succeed, look at the revealed side of any Catacombs location in play. (Group limit once per game.)",
-        "traits": "Humanoid. Lunatic."
-    },
-    {
-        "code": "03259",
-        "name": "Corpse Dweller",
-        "text": "<b>Spawn</b> - Discard a [[Humanoid]] enemy at any location and spawn Corpse Dweller at that location. If there are no [[Humanoid]] enemies in play, discard Corpse Dweller and draw a new card from the top of the encounter deck.\nHunter. Retaliate.",
-        "traits": "Monster."
-    },
-    {
-        "code": "03260",
-        "name": "Eyes in the Walls",
-        "text": "<b>Revelation</b> - Test [willpower] (3). For each point you fail by, take 1 horror. When assigning horror from this effect, it must be divided as evenly as possible among eligible cards.",
-        "traits": "Terror."
-    },
-    {
-        "code": "03261",
-        "name": "The Shadow Behind You",
-        "text": "<b>Revelation</b> - Put The Shadow Behind You into play in your threat area. Limit 1 per investigator.\n[action]: You look behind you.\n<b>Forced</b> - At the end of your turn, if you did not perform the above [action] ability: You must either discard all of your resources or discard all cards in your hand. Then, discard The Shadow Behind You.",
-        "traits": "Terror."
-    },
-    {
-        "code": "03262",
-        "name": "The Pit Below",
-        "text": "<b>Revelation</b> - Attach to your location if there is no copy of The Pit Below attached (if there is, discard The Pit Below and it gains surge instead).\nAttached location gets +1 shroud.\n<b>Forced</b> - At the end of the round: Each investigator at attached location takes 3 damage. Discard The Pit Below.",
-        "traits": "Hazard."
-    }
->>>>>>> fc4ad995
 ]