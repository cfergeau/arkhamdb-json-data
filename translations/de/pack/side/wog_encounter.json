[
    {
        "code": "86001",
        "name": "Krieg der Äußeren Götter",
        "text": "Einfach / Normal\n[skull]: -1 für jeden Hinweis, den du hast.\n[cultist]: -3. Falls die Probe misslingt, platziere 1 Ressource als eine Mutation auf dem nächstgelegenen [[Mutiert]]-Gegner.\n[tablet]: -3. Falls die Probe misslingt, ziehe die oberste [[Verwünschung]]-Karte im Begegnungs-Ablagestapel.\n[elder_thing]: -4. Falls die Probe misslingt, platziere 1 Karte, die zu dieser Probe beigetragen worden ist, als Schwarmkarte verdeckt unter einem [[Insekt]]-Gegner.",
        "back_text": "Schwer / Experte\n[skull]: -2 für jeden Hinweis, den du hast.\n[cultist]: -4. Platziere 1 Ressource als eine Mutation auf jedem [[Mutiert]]-Gegner.\n[tablet]: -4. Ziehe die oberste [[Verwünschung]]-Karte im Begegnungs-Ablagestapel.\n[elder_thing]: -5. Platziere jede Karte, die zu dieser Probe beigetragen worden ist, als Schwarmkarte verdeckt unter einem [[Insekt]]-Gegner."
    },
    {
        "code": "86002",
        "flavor": "Tief im Kosmos einer anderen Dimension beginnt etwas durch den Schleier zwischen den Welten zu sickern…",
        "name": "Die Beschwörung von Silenus",
        "text": "*Diese Agenda hat einen gemeinsamen Verderbensschwellwert von 6 pro Gruppe.\n<b>Erzwungen</b> - Sobald diese Agenda vorrückt:\n- Falls im Einzelgruppenmodus gespielt wird, wird 6 Verderben von dieser Agenda entfernt und überschüssiges Verderben auf die nächste blaue Agenda übertragen.\n- Falls im Epischen Mehrspielermodus gespielt wird, wird jedes Verderben und Schutzzeichen von dieser Agenda auf die nächste blaue Agenda übertragen.",
        "back_name": "Verstärkungen",
        "back_flavor": "Die Temperatur stürzt um zwanzig, um vierzig und dann sogar um 60 Grad ab. Die für diese Jahreszeit ungewöhnliche Kälte dringt dir bis in die Knochen und sticht wie Nadeln in deine Haut. Am Himmel nehmen die Wolken unheimliche Formen mit Flügeln an: Kreaturen mit weit aufgerissenen Mäulern und rasiermesserscharfen Zähnen, die wie Geier über dir kreisen und nur auf den richtigen Moment warten, sich auf dich zu stürzen und sich an dir zu laben.",
        "back_text": "Falls dies als Einzelspielszenario gespielt wird, füge dem Chaosbeutel 1 [tablet]-Marker hinzu.\nMische die 2 beiseitegelegten Gegner Ätherische Entität, die 3 Verratskarten Unausweichliches Ende und den Begegnungs-Ablagestapel in das Begegnungsdeck.\nFalls dies die erste Agenda ist, die zu 1B vorgerückt ist, erscheint der beiseitegelegte Gegner Aus Hune geformter Vorbote im Athenäum des Leeren Himmels."
    },
    {
        "code": "86003",
        "flavor": "Der Kult des Leeren Himmels hatte diese Ereignisse vor vielen Jahren vorhergesagt. Jetzt werden seine Anhänger das prophezeite Ende ausleben.",
        "name": "Die Beschwörung schreitet voran",
        "text": "*Diese Agenda hat einen gemeinsamen Verderbensschwellwert von 6 pro Gruppe.\n<b>Erzwungen</b> - Sobald diese Agenda vorrückt:\n- Falls im Einzelgruppenmodus gespielt wird, wird 6 Verderben von dieser Agenda entfernt und überschüssiges Verderben auf die nächste blaue Agenda übertragen.\n- Falls im Epischen Mehrspielermodus gespielt wird, wird jedes Verderben und Schutzzeichen von dieser Agenda auf die nächste blaue Agenda übertragen.",
        "back_name": "Die Beschwörung des Dieners",
        "back_flavor": "Als sich der Hune-Nebel wieder auflöst, funkeln dir merkwürdige Sternenkonstellationen durch die Leere des Alls entgegen. Du hast das untrügliche Gefühl, von abertausenden Augen beobachtet zu werden, die du nicht sehen kannst. Von der anderen Seite des Nexus nähert sich das Ereignis, das die Astronomen und Nihilisten vorhergesagt haben: Das Ende allen Lebens. Sogar das Ende aller Enden.",
        "back_text": "Falls dies als Einzelspielszenario gespielt wird, füge dem Chaosbeutel 1 [tablet]-Marker hinzu.\nFalls der Gegner Aus Hune geformter Vorbote beiseitegelegt ist, mische ihn in das Begegnungsdeck.\nFalls dies die erste Agenda ist, die zu 2B vorgerückt ist, erscheint der beiseitegelegte Gegner Der Unvermeidliche Schlund im Athenäum des Leeren Himmels."
    },
    {
        "code": "86004",
        "flavor": "Das Ende ist nah.",
        "name": "Die Beschwörung ist fast vollendet",
        "text": "*Diese Agenda hat einen gemeinsamen Verderbensschwellwert von 6 pro Gruppe.\n<b>Erzwungen</b> - Sobald diese Agenda vorrückt:\n- Falls im Einzelgruppenmodus gespielt wird, wird 6 Verderben von dieser Agenda entfernt und überschüssiges Verderben auf die beiseitegelegte Agenda Silenus steigt herab übertragen.\nFalls im Epischen Mehrspielermodus gespielt wird, wird jedes Verderben und Schutzzeichen von dieser Agenda auf die beiseitegelegte Agenda Silenus steigt herab übertragen.",
        "back_name": "Der Krieg ist vorbei",
        "back_flavor": "Der Nebel durchdringt den Nexus und strömt in die Atmosphäre ein, wodurch er zur Wesenheit namens Silenus wird - einem gigantischen, wirbelnden Nebelschleier, leer und lebendig zugleich. An manchen Stellen der ansonsten formlosen Masse kannst du kaum erkennbare Umrisse ausmachen: Augen, Flügel, Zähne, Klauen - und alles an ihnen wirkt hungrig, gefräßig und unersättlich. Als Silenus herabsteigt, wird alles Leben von seinem schrecklichen Schatten verschlungen.",
        "back_text": "Falls dies als Einzelspielszenario gespielt wird, füge dem Chaosbeutel 1 [tablet]-Marker hinzu.\nDrehe die Knoten-Dimension auf ihre Seite <i>(Tor zur Verwüstung)</i>. Falls sich die Knoten-Dimension nicht im Spiel befindet, bringe sie mit der Seite <i>(Tor zur Verwüstung)</i> nach oben ins Spiel.\nDer beiseitegelegte Gegner Silenus erscheint in der Knoten-Dimension.\nDurchsuche das Begegnungsdeck, den Ablagestapel und jede Spielzone nach allen grünen und roten Begegnungskarten und entferne sie aus dem Spiel. Mische das Begegnungsdeck. Entferne jede Agenda und jede Szene aus dem Spiel und bringe die beiseitegelegte Agenda Silenus steigt herab ins Spiel."
    },
    {
        "code": "86005",
        "flavor": "An einem gottlosen, von der Gesellschaft versteckten Ort nimmt eine Wesenheit die Hitze aus einer anderen Dimension in sich auf…",
        "name": "Die Inkubation des Eis",
        "text": "*Diese Agenda hat einen gemeinsamen Verderbensschwellwert von 6 pro Gruppe.\n<b>Erzwungen</b> - Sobald diese Agenda vorrückt:\n- Falls im Einzelgruppenmodus gespielt wird, wird 6 Verderben von dieser Agenda entfernt und überschüssiges Verderben auf die nächste grüne Agenda übertragen.\n- Falls im Epischen Mehrspielermodus gespielt wird, wird jedes Verderben und Schutzzeichen von dieser Agenda auf die nächste Grüne Agenda übertragen.",
        "back_name": "Verstärkungen",
        "back_flavor": "Tief verborgen in seinem heiligen Schrein beginnt sich Ark'at, das Ei des Paradieses, zu regen. Zum ersten Mal in der Geschichte der Erde kann eine Form hinter der lichtdurchlässigen, schuppigen Schale des Eis erkannt werden: ein Embryo, der sich dreht und windet, während sich sein fremdartiger, grässlicher Körper entwickelt und wächst.",
        "back_text": "Falls dies als Einzelspielszenario gespielt wird, füge dem Chaosbeutel 1 [cultist]-Marker hinzu.\nMische die 2 beiseitegelegten Gegner Bringer des Paradieses, die 3 Verratskarten Die Jagd beginnt und den Begegnungs-Ablagestapel in das Begegnungsdeck.\nFalls dies die erste Agenda ist, die zu 1B vorgerückt ist, erscheint der beiseitegelegte Gegner Entsetzlicher Shoggothe im Schrein von Magh'an Ark'at."
    },
    {
        "code": "86006",
        "flavor": "Jeder Tropfen embryonaler Flüssigkeit, der sich von der Oberfläche des Eis löst, bringt schreckliche Kreaturen hervor: Vorboten des Paradieses, wenn man den Anhängern des Kultes von Ark'at glauben schenkt.",
        "name": "Die Inkubation schreitet voran",
        "text": "*Diese Agenda hat einen gemeinsamen Verderbensschwellwert von 6 pro Gruppe.\n<b>Erzwungen</b> - Sobald diese Agenda vorrückt:\n- Falls im Einzelgruppenmodus gespielt wird, wird 6 Verderben von dieser Agenda entfernt und überschüssiges Verderben auf die nächste grüne Agenda übertragen.\n- Falls im Epischen Mehrspielermodus gespielt wird, wird jedes Verderben und Schutzzeichen von dieser Agenda auf die nächste Grüne Agenda übertragen.",
        "back_name": "Die Beschwörung des Dieners",
        "back_flavor": "Ein Riss bildet sich auf der Oberfläche von Ark'at. Die Brutwächter knien nieder und verharren andächtig vor der bald schlüpfenden Wesenheit. Der Riss wird größer, weitet sich und breitet sich auf Ark'ats schuppiger Oberfläche aus. Blubbernder grüner Schleim sprudelt aus dem Spalt hervor und spritzt auf den Altar des Schreins. „Magh'an! Magh'an!”, frohlocken seine Verehrer. „Unser ist das Paradies!”",
        "back_text": "Falls dies als Einzelspielszenario gespielt wird, füge dem Chaosbeutel 1 [cultist]-Marker hinzu.\nFalls der Gegner Entsetzlicher Shoggothe beiseitegelegt ist, mische ihn in das Begegnungsdeck.\nFalls dies die erste Agenda ist, die zu 2B vorgerückt ist, erscheint der beiseitegelegte Gegner Widerlicher Brutwächter im Schrein Magh'an Ark'at."
    },
    {
        "code": "86007",
        "flavor": "Das Ende ist nah.",
        "name": "Die Inkubation ist fast vollendet",
        "text": "*Diese Agenda hat einen gemeinsamen Verderbensschwellwert von 6 pro Gruppe.\n<b>Erzwungen</b> - Sobald diese Agenda vorrückt:\n- Falls im Einzelgruppenmodus gespielt wird, wird 6 Verderben von dieser Agenda entfernt und überschüssiges Verderben auf die beiseitegelegte Agenda Es ist ausgeschlüpft übertragen.\n- Falls im Epischen Mehrspielermodus gespielt wird, wird jedes Verderben und Schutzzeichen von dieser Agenda auf die beiseitegelegte Agenda Es ist ausgeschlüfpt übertragen.",
        "back_name": "Der Krieg ist vorbei",
        "back_flavor": "Von der Energie der Knoten-Dimension ausgebrütet ist etwas aus dem Ei Ark'at geschlüpft. Aber seine Brutwächter lagen falsch… völlig falsch. Es wird kein Paradies auf Erden geben, denn das, was im Ei herangewachsen ist, ist kein himmlisches Wesen, kein Geist der Gerechtigkeit und Rechtschaffenheit. Es ist noch nicht einmal in der Lage, einen intelligenten Gedanken zu fassen - es ist eine vor Wut rasende Monstrosität, die nichts weiter als Hunger, Tod und Zerstörung kennt.",
        "back_text": "Falls dies als Einzelspielszenario gespielt wird, füge dem Chaosbeutel 1 [cultist]-Marker hinzu.\nDrehe die Knoten-Dimension auf ihre Seite <i>(Tor zur Verwüstung)</i>. Falls sich die Knoten-Dimension nicht im Spiel befindet, bringe sie mit der Seite <i>(Tor zur Verwüstung)</i> nach oben ins Spiel.\nDer beiseitegelegte Gegner Magh'an Ark'at erscheint in der Knoten-Dimension.\nDurchsuche das Begegnungsdeck, den Ablagestapel und jede Spielzone nach allen blauen und roten Begegnungskarten und entferne sie aus dem Spiel. Mische das Begegnungsdeck. Entferne jede Agenda und jede Szene aus dem Spiel und bringe die beiseitegelegte Agenda Es ist ausgeschlüpft ins Spiel."
    },
    {
        "code": "86008",
        "flavor": "Aus einem Loch tief unter der Kruste der Erde beginnt etwas Schreckliches emporzusteigen…",
        "name": "Die Vermehrung des Schwarms",
        "text": "*Diese Agenda hat einen gemeinsamen Verderbensschwellwert von 6 pro Gruppe.\n<b>Erzwungen</b> - Sobald diese Agenda vorrückt:\n- Falls im Einzelgruppenmodus gespielt wird, wird 6 Verderben von dieser Agenda entfernt und überschüssiges Verderben wird auf die nächste rote Agenda übertragen.\n- Falls im Epischen Mehrspielermodus gespielt wird, wird jedes Verderben und Schutzzeichen von dieser Agenda auf die nächste rote Agenda übertragen.",
        "back_name": "Verstärkungen",
        "back_flavor": "Schwarze Wolken ballen sich über den Städten der Erde zusammen. Aber es sind keine Regenwolken, sondern die schwirrenden Massen von Ezel: Schwärme aus monströsen Insekten, die begleitet von ihrem unablässigen Brummen den Himmel verfinstern. Es ist ein nicht enden wollendes Dröhnen, eine ständige Erinnerung an das, was noch kommen wird, wenn du es nicht schaffst, sie aufzuhalten.",
        "back_text": "Falls dies als Einzelspielszenario gespielt wird, füge dem Chaosbeutel 1 [elder_thing]-Marker hinzu.\nMische 3 der 4 beiseitegelegten Gegner Trylogog, die 2 Verratskarten Transformieren und den Begegnungs-Ablagestapel in das Begegnungsdeck.\nFalls dies die erste Agenda ist, die zu 1B vorgerückt ist, erscheint der letzte beiseitegelegte Gegner Trylogog. Jener Gegner erhält zusätzlich Ausschwärmen 2."
    },
    {
        "code": "86009",
        "flavor": "Für die Anhänger des Kultes der Assimilation verkündet das Erscheinen des Schwarms die Ankunft eines neuen Zeitalters. Eine Art Wiedergeburt und der Aufstieg in eine höhere Existenzebene.",
        "name": "Die Vermehrung schreitet voran",
        "text": "*Diese Agenda hat einen gemeinsamen Verderbensschwellwert von 6 pro Gruppe.\n<b>Erzwungen</b> - Sobald diese Agenda vorrückt:\n- Falls im Einzelgruppenmodus gespielt wird, wird 6 Verderben von dieser Agenda entfernt und überschüssiges Verderben wird auf die nächste rote Agenda übertragen.\n- Falls im Epischen Mehrspielermodus gespielt wird, wird jedes Verderben und Schutzzeichen von dieser Agenda auf die nächste rote Agenda übertragen.",
        "back_name": "Der Schwarm breitet sich aus",
        "back_flavor": "Aus der Lodernden Grube, die mit dem Nexus verbunden ist, erhebt sich die Matriarchin von Ezel und vereint sich mit ihrem Schwarm. Die Wolken werden dunkler und dichter, als die Gestalt ihres Herrn und Meisters beginnt, Form anzunehmen. Schon bald wird alles vom Schwarm assimiliert werden.",
        "back_text": "Falls dies als Einzelspielszenario gespielt wird, füge dem Chaosbeutel 1 [elder_thing]-Marker hinzu.\nFalls eine Kopie des Gegners Trylogog beiseitegelegt ist, mische sie in das Begegnungsdeck.\nFalls dies die erste Agenda ist, die zu 2B vorgerückt ist, erscheint der beiseitegelegte Gegner Brummende Horde in Der Lodernden Grube."
    },
    {
        "code": "86010",
        "flavor": "Das Ende ist nah.",
        "name": "Die Vermehrung ist fast vollendet",
        "text": "*Diese Agenda hat einen gemeinsamen Verderbensschwellwert von 6 pro Gruppe.\n<b>Erzwungen</b> - Sobald diese Agenda vorrückt:\n- Falls im Einzelgruppenmodus gespielt wird, wird 6 Verderben von dieser Agenda entfernt und überschüssiges Verderben wird auf die beiseitegelegte Agenda Ezel-zen-rezl erhebt sich übertragen.\nFalls im Epischen Mehrspielermodus gespielt wird, wird jedes Verderben und Schutzzeichen von dieser Agenda auf die beiseitegelegte Agenda Ezel-zen-rezl erhebt sich übertragen.",
        "back_name": "Der Krieg ist vorbei",
        "back_flavor": "Die Lodernde Grube bricht aus und speit noch mehr Insekten aus. Sie überfluten jeden Tunnel unter der Stadt, bis sie daraus hervorströmen und sich ihren Geschwistern am Himmel anschließen. Schon bald werden sie die ganze Atmosphäre eingenommen haben. Das dröhnende Brummen der Woken ist nun so laut, dass sämtliche anderen Geräusche übertönt werden, auch der Lärm, den das bevorstehende Chaos verursachen wird. Der vereinte Schwarm kann nun mit der Assimilation der Erde beginnen.",
        "back_text": "Falls dies als Einzelspielszenario gespielt wird, füge dem Chaosbeutel 1 [elder_thing]-Marker hinzu.\nDrehe die Knoten-Dimension auf ihre Seite <i>(Tor zur Verwüstung)</i>. Falls sich die Knoten-Dimension nicht im Spiel befindet, bringe sie mit der Seite <i>(Tor zur Verwüstung)</i> nach oben ins Spiel.\nDer beiseitegelegte Gegner Ezel-zen-rezl erscheint in der Knoten-Dimension.\nDurchsuche das Begegnungsdeck, den Ablagestapel und jede Spielzone nach allen grünen und blauen Begegnungskarten und entferne sie aus dem Spiel. Mische das Begegnungsdeck. Entferne jede Agenda und jede Szene aus dem Spiel und bringe die beiseitegelegte Agenda Ezel-zen-rezl erhebt sich ins Spiel."
    },
    {
        "code": "86011",
        "flavor": "Drei fanatische Kulte sind aus den Schatten getreten und lösen mit ihren Machenschaften einen weltweiten Krieg aus. Du musst herausfinden, warum sich diese Kulte bekämpfen, und ihrem Krieg ein Ende setzen.",
        "name": "Krieg der Äußeren Götter",
        "text": "<b>Erzwungen</b> - Sobald eine beliebige Menge Verderben auf einer Spielerkarte platziert wird: Platziere die gleiche Menge Verderben auch auf einer beliebigen Agenda.\n<b>Ermittlungsziel</b> - Die Ermittler dürfen nur dann die benötigte Anzahl Hinweise ausgeben, falls kein [[Kultist]]-Gegner im Spiel ist.",
        "back_name": "Ein Portal öffnet sich",
        "back_flavor": "Die Notizen des Astronomen wiegen schwer in deinen Händen. „Keine Wissenschaft oder Religion dieser Welt vermag dieses Phänomen zu erklären”, beginnen die Aufzeichnungen. Als Nächstes folgen Beschreibungen über eine Art Tasche in der Leere des Alls selbst - ein Loch, durch das man eine andere Welt sehen kann. „Mir ist bewusst, dass man meine Beobachtungen als Wahnsinn abtun wird, aber ich habe es mit eigenen Augen gesehen. Einen Nexus, der diese Welt mit anderen Welten verbindet.” So verrückt es sich auch anhört, diese Entdeckung scheint sich mit den Erkenntnissen deiner Ermittlungen zu decken. Jeder Kultist, den du verhört hast, hat eine Art „Knotenpunkt” erwähnt, eine Öffnung, durch die das unausweichliche Ende aller Dinge, das Paradies auf Erden oder die Assimilation des „Schwarms” kommen wird, je nachdem, wen du befragt hast. Der Ort, den der Astronom beschreibt, muss dieser „Knoten” sein. Du verstehst zwar immer noch nicht genau, was hier vor sich geht, aber wenigstens weißt du jetzt, was du tun musst. Wenn es das Ziel des Krieges ist, diesen Knotenpunkt zu öffnen, dann musst du ihn irgendwie versiegeln, damit er nie wieder geöffnet werden kann.",
        "back_text": "Bringe den beiseitegelegten Ort Knoten-Dimension mit der Seite <i>(Nicht versiegelt)</i> nach oben ins Spiel."
    },
    {
        "code": "86012",
        "flavor": "Versiegle die Knoten-Dimension, bevor es zu spät ist!",
        "name": "Das Portal schließen",
        "text": "[action] Falls du dich an einem [[Ritualstätte]]-Ort befindest: Du versuchst, das Portal zu versiegeln. Platziere 1 deiner Hinweise um die Knoten-Dimension herum. Dann darfst du eine [willpower]- oder [intellect]-Probe (2) ablegen. Falls die Probe gelingt, platziere 1 weiteren deiner Hinweise um die Knoten-Dimension herum.\n<b>Erzwungen</b> - Sobald eine beliebige Menge Verderben auf einer Spielerkarte platziert wird: Platziere die gleiche Menge Verderben auch auf einer beliebigen Agenda.\n<b>Ermittlungsziel</b> - Falls deine Gruppe „die Knoten-Dimension versiegelt” hat, rücke vor.",
        "back_name": "Versiegelt",
        "back_flavor": "Noch niemals zuvor in deinem Leben hast du einen solchen Ritus durchgeführt. Es erfordert all deine Kraft, Entschlossenheit und deinen Scharfsinn, das Ritual zu beenden, ohne ins Stocken zu geraten. Ein falsch ausgesprochenes Wort, eine falsche Zutat oder ein falscher Schritt und die gesamten Anstrengungen wären umsonst gewesen.",
        "back_text": "<hr><b>Falls im Einzelgruppenmodus gespielt wird:</b>\n<blockquote><i>Als dein Werk vollbracht ist, liegst du zwischen deinen Gefährten auf dem kalten Fußboden. Noch immer wird deine Haut von andersweltlichen Strömen durchdrungen. Aber am Nachthimmel funkeln wieder die Sterne, ohne dass sie von wirbelnden schwarzen Wesenheiten oder von in unheimliche Nebel gehüllten, alternativen Dimensionen verdeckt werden.</i></blockquote>\nDie Ermittler haben die Erde vor dem verheerenden Krieg der Äußeren Götter versiegeln können. <b>(→A1)</b>\n<hr><b>Falls im Epischen Mehrspielermodus gespielt wird:</b>\n<blockquote><i>Dieser Riss zur Knoten-Dimension konnte versiegelt werden, aber es gibt noch viele weitere Zugänge, die versiegelt werden müssen, bevor der Krieg wirklich beendet werden kann…</i></blockquote>\nPlatziere 2 Schutzzeichen auf jeder Agenda. Rücke zu Szene 3a vor."
    },
    {
        "code": "86013",
        "flavor": "Hilf deinen Gefährten, alle Knoten-Dimensionen zu versiegeln, bevor ein Kult sein Ritual vollenden kann.",
        "name": "Alle Portale schließen",
        "text": "[action] Falls du dich an einem [[Ritualstätte]]-Ort befindest: Du versuchst, ein weiteres Portal zu versiegeln. Lege eine [willpower]- oder [intellect]-Probe (3) ab. Falls die Probe gelingt, platziere 1 deiner Hinweise um die Knoten-Dimension einer anderen Gruppe herum.\n<b>Erzwungen</b> - Sobald eine beliebige Menge Verderben auf einer Spielerkarte platziert wird: Platziere die gleiche Menge Verderben auch auf einer beliebigen Agenda.\n<b>Ermittlungsziel</b> - Falls jede unbesiegte Gruppe „die Knoten-Dimension versiegelt” hat, rücke vor.",
        "back_name": "Die Welt ist gerettet",
        "back_flavor": "Als dein Werk vollbracht ist, liegst du zwischen deinen Gefährten auf dem kalten Boden. Noch immer wird deine Haut von andersweltlichen Strömen durchdrungen. Aber am Nachthimmel funkeln wieder die Sterne, ohne dass sie von wirbelnden schwarzen Wesenheiten oder von in unheimliche Nebel gehüllten, alternativen Dimensionen verdeckt werden.",
        "back_text": "Die Ermittler haben die Erde vor dem verheerenden Krieg der Äußeren Götter versiegeln können.\n<b>(→A1)</b>"
    },
    {
        "code": "86014",
        "name": "Arkham",
        "text": "Arkham kann keine Verstärkungen haben.\n[free] Gib 1 [per_investigator] Ressource aus: Bewege dich zu einem verbundenen Ort.",
        "traits": "Ritualstätte. Ansiedlung.",
        "back_flavor": "„Was unsere gemeinsame Liebe zum Düstren und Wunderlichen nährte, war ohne Zweifel die uralte, vermodernde und unterschwellig Angst einflößende Stadt, in der wir lebten - das von Hexen verfluchte, von Legenden heimgesuchte Arkham, dessen zusammengedrängte, durchhängende Walmdächer und zerbröckelnde georgianische Balustraden nun schon Jahrhunderte hindurch am Ufer des düster murmelnden Miskatonic-River brüteten.”\n-H. P. Lovecraft, „Das Ding auf der Schwelle”"
    },
    {
        "code": "86015",
        "name": "Straßen von Providence",
        "text": "[action] [action]: Füge einem Nicht-[[Großer Alter]]-Gegner an einem [[Providence]]-Ort einer beliebigen Gruppe 3 Schaden zu. (Nur ein Mal pro Spiel für die gesamte Gruppe.)",
        "traits": "Providence.",
        "back_flavor": "„Durchflutet waren Straßen, Türen, Glas\nDer Fenster hell von Abendsonnenlicht,\nDer Kirchen goldnes Angesicht.\nAll dies war meiner Kindheitsträume Maß.”\n-H. P. Lovecraft, „Saat von den Sternen”"
    },
    {
        "code": "86016",
        "name": "Athenäum des Leeren Himmels",
        "text": "[free] Ziehe die oberste Karte des Begegnungsdecks: Platziere 1 Schutzzeichen auf der blauen Agenda. (Nur ein Mal pro Runde für die gesamte Gruppe.)",
        "traits": "Ritualstätte. Providence.",
        "back_flavor": "Die Teleskope und Astrolabien machen deutlich, wie sehr der Kult von Silenus den Nachthimmel verehrt. Die Dunkelheit und Leere des unermesslichen Universums spiegeln den Glauben seiner Anhänger wieder, dass alles Leben enden muss."
    },
    {
        "code": "86017",
        "name": "The Arcade",
        "text": "[action]: Lege eine [agility]-Probe (4) ab. Falls die Probe gelingt, erhältst du 1 Hinweis <i>(aus dem Markervorrat)</i>.",
        "traits": "Providence.",
        "back_flavor": "Das eleganteste Einkaufszentrum „The Arcade” mit seinen Säulen und Grantitmauern im Stile der griechischen Antike gehört seit 1828 zum festen Bestandteil von Providence und gilt als die erste Markthalle des Landes."
    },
    {
        "code": "86018",
        "name": "Straßen von Montréal",
        "text": "[action] [action]: Füge einem Nicht-[[Großer Alter]]-Gegner an einem [[Montréal]]-Ort einer beliebigen Gruppe 3 Schaden zu. (Nur ein Mal pro Spiel für die gesamte Gruppe.)",
        "traits": "Montréal.",
        "back_flavor": "Montréal wurde 1642 als Ville-Marie oder „Maries Stadt” gegründet und ist bekannt für seine zahlreichen architektonischen Stile, wie dem Art déco der Université de Montréal und der neugotischen Bauweise der historischen Basilika Notre-Dame."
    },
    {
        "code": "86019",
        "name": "Château Ramezay",
        "text": "[action]: Lege eine [willpower]-Probe (4) ab. Falls die Probe gelingt, erhältst du 1 Hinweis <i>(aus dem Markervorrat)<i>.",
        "traits": "Montréal.",
        "back_flavor": "Das Château Ramezay wurde 1705 als Gouverneursresidenz erbaut. Heute dient das erhabene Gebäude als Museum, in dem zahlreiche Kunstwerke aus Montréals Vergangenheit ausgestellt sind."
    },
    {
        "code": "86020",
        "name": "Schrein von Magh'an Ark'at",
        "text": "[free] Ziehe die oberste Karte des Begegnungsdecks: Platziere 1 Schutzzeichen auf der grünen Agenda. (Nur ein Mal pro Runde für die gesamte Gruppe.)",
        "traits": "Ritualstätte. Montréal.",
        "back_flavor": "Die Anhänger von Magh'an Ark'at haben das unheimliche Ei stets gehegt, selbst als es über den Schrein hinauswuchs. Sie glauben, das Ding in dem Ei werde beim Schlüpfen das ewige Paradies bringen, doch die lichtdurchlässige Schale lässt etwas ganz anderes erahnen."
    },
    {
        "code": "86021",
        "name": "Straßen von New York City",
        "text": "[action] [action]: Füge einem Nicht-[[Großer Alter]]-Gegner an einem [[New York City]]-Ort einer beliebigen Gruppe 3 Schaden zu. (Nur ein Mal pro Spiel für die gesamte Gruppe.)",
        "traits": "New York City.",
        "back_flavor": "Vom Reichtum der Goldenen Zwanziger angetrieben ist New York City nun das Zentrum eines beispiellosen Baubooms und seine Gebäude streben täglich noch ein Stück höher. In kurzer Abfolge übertrumpft ein Wolkenkratzer den nächsten: Das Woolworth Building wird nun vom Chrysler Building überragt, welches wiederum bald schon vom Empire State Building in den Schatten gestellt wird."
    },
    {
        "code": "86022",
        "name": "Die Lodernde Grube",
        "text": "[free] Ziehe die oberste Karte des Begegnungsdecks: Platziere 1 Schutzzeichen auf der roten Agenda. (Nur ein Mal pro Runde für die gesamte Gruppe.)",
        "traits": "Ritualstätte. New York City.",
        "back_flavor": "Tief unter den geschäftigen Straßen von New York City liegt eine uralte Kultstätte für den Äußeren Gott Ezel-zen-rezl. Die fanatischen Anhänger des Kultes tragen verzaberte Schädel und glauben nur an eine Sache: Der einzige Weg zur Ewigkeit ist die Assimilation."
    },
    {
        "code": "86023",
        "name": "Das Penthouse",
        "text": "[action]: Lege eine [combat]-Probe (4) ab. Falls die Probe gelingt, erhältst du 1 Hinweis <i>(aus dem Markervorrat)</i>.",
        "traits": "New York City.",
        "back_flavor": "Diese luxuriöse Residenz im obersten Stockwerk ist mit hochmodernen Annehmlichkeiten ausgestattet und bietet einen vorzüglichen Blick über die Skyline von New York."
    },
    {
        "code": "86024",
<<<<<<< HEAD
        "name": "Knoten-Dimension",
        "subname": "Nicht versiegelt",
        "back_text": "Solange sich 6[per_investigator] oder mehr Hinweise um die Knoten-Dimension herum befinden, hat deine Gruppe „die Knoten-Dimension versiegelt”.",
        "back_flavor": "Ein weitreichendes System kosmischer Tunnel, in denen die Schwerkraft in einem unwirklichen Netz aus astralen Dimensionen verdreht zu sein scheint.",
        "traits": "Portal."
=======
        "name": "Hub Dimension",
        "subname": "Unsealed",
        "text": "While there are 6[per_investigator] or more clues around Hub Dimension, your group has „sealed off the Hub Dimension.”",
        "traits": "Portal.",
        "back_flavor": "A vast network of cosmic tunnels where gravity is warped in a surreal web of astral dimensions.",
        "back_text": "While there are 6 [per_investigator] or more clues around Hub Dimension, your group has \"sealed off the Hub Dimension.\"",
        "flavor": "A vast network of cosmic tunnels where gravity is warped in a surreal web of astral dimensions."
>>>>>>> f596af5f
    },
    {
        "code": "86024b",
        "name": "Knoten-Dimension",
        "subname": "Tor zur Verwüstung",
        "text": "Die Knoten-Dimension kann keine Verstärkungen haben.\nDie Knoten-Dimension ist mit jedem [[Ritualstätte]]-Ort verbunden und umgekehrt.\n[action]: Lege eine [willpower]- oder [intellect]-Probe (2) ab. Falls die Probe gelingt, gib 3 Hinweise aus oder entferne 2 Hinweise, die sich um die Knoten-Dimension herum befinden, um einem [[Großer Alter]]-Gegner 2 Schaden zuzufügen (falls die Probe um 3 oder mehr gelingt, füge stattdessen 3 Schaden zu).",
        "traits": "Portal."
    },
    {
        "code": "86025",
        "flavor": "„Ein schnelles und schmerzloses Ende ist ein Segen.”",
        "name": "Nihilistischer Sterngucker",
        "text": "Zurückhaltend. Im Krieg.\n<b>Erscheinen</b> - Athenäum des Leeren Himmels.\n<b>Erzwungen</b> - Falls sich am Ende der Runde keine grünen oder roten Gegner im Spiel befinden: Platziere 1 Verderben auf der blauen Agenda.",
        "traits": "Humanoid. Kultist."
    },
    {
        "code": "86026",
        "name": "Tod und Verfall",
        "text": "<b>Enthüllung</b> - Du musst entscheiden (wähle eins):\n- Platziere 1 Verderben auf der blauen Agenda.\n- Du und jede Vorteilskarte, die du kontrollierst, nimmt 1 direkten Schaden.\n- Wähle eine [[Gegenstand]]-Vorteilskarte, die du kontrollierst, und entferne sie aus dem Spiel.",
        "traits": "Verwünschung."
    },
    {
        "code": "86027",
        "flavor": "„Wir werden ein neues Paradies schaffen.”",
        "name": "Zelotin des Paradieses",
        "text": "Zurückhaltend. Im Krieg.\n<b>Erscheinen</b> - Schrein von Magh'an Ark'at.\n<b>Erzwungen</b> - Falls sich am Ende der Runde keine blauen oder roten Gegner im Spiel befinden: Platziere 1 Verderben auf der grünen Agenda.",
        "traits": "Humanoid. Kultist."
    },
    {
        "code": "86028",
        "name": "Ruf des Raubtiers",
        "text": "<b>Enthüllung</b> - Hänge Ruf des Raubtiers an den nächstgelegenen grünen Gegner an. Falls jener Gegner das Merkmal [[Mutiert]] hat, platziere 1 Ressource als Mutation auf ihm. Falls sich keine grünen Gegner im Spiel befinden, erhält Ruf des Raubtiers Nachrüsten.\nDer Gegner mit dieser Verstärkung bekommt +1 Kampf, +1 Entkommen, +1 Schaden und +1 Horror.",
        "traits": "Komplott."
    },
    {
        "code": "86029",
        "flavor": "„Assimilation ist der einzige Weg.”",
        "name": "Jünger des Schwarms",
        "text": "Zurückhaltend. Im Krieg.\n<b>Erscheinen</b> - Die Lodernde Grube.\n<b>Erzwungen</b> - Falls sich am Ende der Runde keine grünen oder blauen Gegner im Spiel befinden: Platziere 1 Verderben auf der roten Agenda.",
        "traits": "Humanoid. Kultist."
    },
    {
        "code": "86030",
        "name": "Festmahl für die Heuschrecken",
        "text": "<b>Enthüllung</b> - Lege eine [willpower]-Probe (2) ab. Erhöhe die Schwierigkeit dieser Probe um 1 für jede Schwarmkarte im Spiel. Falls die Probe misslingt, nimmst du 2 Horror (falls die Probe um 4 oder mehr misslingt, nimmst du stattdessen 3 Horror).",
        "traits": "Gefahr."
    },
    {
        "code": "86031",
        "name": "Höllenfeuer",
        "text": "<b>Enthüllung</b> - Lege eine [agility]-Probe (4) ab. Falls die Probe misslingt, nimmst du entweder 2 Schaden oder du platzierst 2  deiner Hinweise auf deinem Ort (falls die Probe misslingt und du 4 oder mehr Hinweise hast, mache stattdessen beides).",
        "traits": "Gefahr."
    },
    {
        "code": "86032",
        "name": "Verheerung des Krieges",
        "text": "<b>Enthüllung</b> - Jeder Nicht-[[Elite]]-Gegner bewegt sich und greift an, als ob es die Gegnerphase wäre. Gegner werden nicht erschöpft, nachdem sie so angegriffen haben. Falls als Ergebnis dieses Effekts keine Angriffe durchgeführt worden sind, erhält Verheerungen des Krieges Nachrüsten.",
        "traits": "Schrecken."
    },
    {
        "code": "86033",
        "name": "Solange sie schlafen",
        "text": "<b>Enthüllung</b> - Für jede Fraktion mit den meisten Gegnern im Spiel, platziere 1 Verderben auf der Agenda der entsprechenden Fraktion. Falls sich keine Gegner im Spiel befinden, wird kein Verderben platziert und Solange sie schlafen erhält Nachrüsten.",
        "traits": "Omen."
    },
    {
        "code": "86034",
        "name": "Silenus steigt herab",
        "text": "Jeder blaue Gegner verliert Zurückhaltend, verliert Im Krieg und erhält Jäger.\n<b>Ermittlungsziel</b> - Falls Silenus besiegt wird, <b>(→A3)</b>.",
        "back_name": "Der Tod von Allem",
        "back_flavor": "Die Temperatur sinkt weiter, bis keine Spur von Wärme mehr übrig ist. Absolute Finsternis verdrängt sämtliches Licht. Die endlose Leere erstickt jeden Ansatz von Leben im Keim. Dein Bewusstsein schwindet ins ewige Vergessen.",
        "back_text": "<b>(→A6)</b>"
    },
    {
        "code": "86035",
        "name": "Silenus",
        "subname": "Der Leere Himmel",
        "text": "*Silenus hat einen gemeinsamen Ausdauervorrat von 8[per_investigator].\nJäger. Gewaltig.\n<b>Erzwungen</b> - Sobald die Mythosphase endet: Jeder Ermittler am Ort von Silenus muss entscheiden (wähle eins)…\n- Platziere 1 Verderben auf der blauen Agenda.\n- Entferne jede Karte auf deiner Hand aus dem Spiel.\n- Du nimmst 3 Horror.",
        "traits": "Großer Alter. Elite."
    },
    {
        "code": "86036",
        "name": "Der Unvermeidliche Schlund",
        "subname": "Diener von Silenus",
        "text": "Jäger.\nImmer wenn ein Ermittler durch eine Fähigkeit auf einer blauen Begegnungskarte dazu gezwungen ist, sich zu „entscheiden”, muss er zwei Optionen wählen statt eine.",
        "traits": "Humanoid. Diener. Elite."
    },
    {
        "code": "86037",
        "name": "Aus Hune geformter Vorbote",
        "text": "Im Krieg.\n<b>Erzwungen</b> - Nachdem dich Aus Hune geformter Vorbote in einen Kampf verwickelt hat: Du musst entscheiden (wähle eins)…\n- Platziere 1 Verderben auf der blauen Agenda.\n- Entferne 2 Hinweise, die um die Knoten-Dimension herum liegen.\n- Aus Hune geformter Vorbote greift dich an.",
        "traits": "Monster."
    },
    {
        "code": "86038",
        "name": "Ätherische Entität",
        "text": "Im Krieg.\n<b>Erscheinen</b> - Athenäum des Leeren Himmels.\n<b>Erzwungen</b> - Nachdem dich Ätherische Entität in einen Kampf verwickelt hat: Du musst entscheiden (wähle eins)…\n- Platziere 1 Verderben auf der blauen Agenda.\n- Platziere 1 deiner Hinweise auf deinem Ort.\n- Du nimmst 2 Horror.",
        "traits": "Monster."
    },
    {
        "code": "86039",
        "name": "Unausweichliches Ende",
        "text": "<b>Enthüllung</b> - Du musst entscheiden (wähle eins):\n- Platziere 1 Verderben auf der blauen Agenda.\n- Wähle 3 Karten von deiner Hand und entferne sie aus dem Spiel.\n- Entferne die obersten 6 Karten deines Decks aus dem Spiel. Mische jede so entfernte Schwächekarte in dein Deck.",
        "traits": "Verwünschung."
    },
    {
        "code": "86040",
        "name": "Es ist ausgeschlüpft",
        "text": "Jeder grüne Gegner verliert Zurückhaltend, verliert Im Krieg und erhält Jäger.\n<b>Ermittlungsziel</b> - Falls Magh'an Ark'at besiegt wird, <b>(→A4)</b>.",
        "back_name": "Ark'ats Raserei",
        "back_flavor": "Mit jeder Minute wird die Kreatur größer und größer. Weder Kugeln noch Zauber können ihre Schuppen jetzt noch durchdringen. Deine einzige Hoffnung war es, die Kreatur zu vernichten, als sie noch klein und anfällig war. Überall bricht Chaos aus, als sie rasend losstürmt. Für sie bist du nichts weiter als ein Insekt.",
        "back_text": "<b>(→A7)</b>"
    },
    {
        "code": "86041",
        "name": "Magh'an Ark'at",
        "subname": "Das Kind des Paradieses",
        "text": "*Magh'an Ark'at hat einen gemeinsamen Ausdauervorrat von 8[per_investigator].\nJäger. Gewaltig. Zurückschlagen.\n<b>Erzwungen</b> - Sobald die Mythosphase endet: Platziere 1 Ressource als eine Mutation auf jedem [[Mutiert]]-Gegner am Ort von Magh'an Ark'at. Füge jedem Ermittler an diesem Ort 1 Schaden für jede Mutation auf Magh'an Ark'at zu.",
        "traits": "Großer Alter. Mutiert. Elite."
    },
    {
        "code": "86042",
        "name": "Widerlicher Brutwächter",
        "subname": "Groteske Abscheulichkeit",
        "text": "Jäger. Zurückschlagen.\nWiderlicher Brutwächter bekommt +1 Ausdauer für jede Mutation auf sich.\n<b>Erzwungen</b> - Sobald 1 oder mehr Mutationen auf einem Gegner platziert werden würden: Platziere 1 zusätzliche Mutation auf jenem Gegner.",
        "traits": "Monster. Diener. Mutiert. Elite."
    },
    {
        "code": "86043",
        "name": "Entsetzlicher Shoggothe",
        "text": "Zurückschlagen. Im Krieg.\nEntsetzlicher Shoggothe bekommt +1 Schaden für jede Mutation auf sich.\n<b>Erzwungen</b> - Sobald Entsetzlicher Shoggothe angreift: Platziere 1 Ressource als eine Mutation auf ihm.",
        "traits": "Monster. Shoggothe. Mutiert."
    },
    {
        "code": "86044",
        "name": "Bringer des Paradieses",
        "text": "Zurückhaltend. Zurückschlagen. Im Krieg.\n<b>Erscheinen</b> - Schrein von Magh'an Ark'at.\n<b>Erzwungen</b> - Zu Beginn der Runde: Platziere 1 Ressource als eine Mutation auf Bringer des Paradieses. Falls sich dann 3 oder mehr Mutationen auf ihm befinden, entferne 2 davon und platziere 2 Verderben auf der grünen Agenda.",
        "traits": "Humanoid. Mutiert."
    },
    {
        "code": "86045",
        "name": "Die Jagd beginnt",
        "text": "<b>Enthüllung</b> - Platziere 1 Ressource als eine Mutation auf dem [[Mutiert]]-Gegner mit dem höchsten Kampfwert. Jener Gegner wird spielbereit gemacht, bewegt sich (Ort für Ort), bis er deinen Ort erreicht, und verwickelt dich in einen Kampf. Falls keine [[Mutiert]]-Gegner im Spiel sind, erhält Die Jagd beginnt Nachrüsten.",
        "traits": "Gefahr."
    },
    {
        "code": "86046",
        "name": "Ezel-zen-rezl erhebt sich",
        "text": "Jeder rote Gegner verliert Zurückhaltend, verliert Im Krieg und erhält Jäger.\n<b>Ermittlungsziel</b> - Falls Ezel-zen-rezl besiegt wird, <b>(→A2)</b>.",
        "back_name": "Die Assimilation der Erde",
        "back_flavor": "Die unendliche Horde fällt in ihrer gesamten Stärke über die Erde her. Voller Schrecken schreist du deinen Schmerz heraus, als dich der Schwarm einkreist und überwältigt. Wehrlos, hilflos und hoffnungslos wirst du Stück für Stück vertilgt, während du bei vollem Bewusstsein dein eigenes Ende miterleben musst.",
        "back_text": "<b>(→A5)</b>"
    },
    {
        "code": "86047",
        "name": "Ezel-zen-rezl",
        "subname": "Der Herr der Schwärme",
        "text": "*Ezel-zen-rezl hat einen gemeinsamen Ausdauervorrat von 7 [per_investigator].\nJäger. Gewaltig.\n<b>Erzwungen</b> - Sobald die Mythosphase endet: Jeder Ermittler am Ort von Ezel-zen-rezl wählt eine Karte von seiner Hand und eine Vorteilskarte, die er kontrolliert, und platziert sie als Schwarmkarten verdeckt unter einem [[Insekt]]-Gegner.",
        "traits": "Großer Alter. Elite."
    },
    {
        "code": "86048",
        "name": "Brummende Horde",
        "text": "Jäger. Ausschwärmen 6.\n<b>Erzwungen</b> - Nachdem Brummende Horde ins Spiel gekommen ist: Jeder Ermittler wählt eine Karte von seiner Hand und platziert sie als Schwarmkarte verdeckt unter einem [[Insekt]]-Gegner.\n<b>Erzwungen</b> - Sobald Brummende Horde angreift: Dieser Gegner fügt entweder seinen Schaden oder Horror zu statt beides.",
        "traits": "Monster. Insekt. Diener. Elite."
    },
    {
        "code": "86049",
        "flavor": "Das lästige, unaufhörliche Summen des Schwarms konnte noch meilenweit entfernt gehört werden.",
        "name": "Trylogog",
        "text": "Ausschwärmen 2. Im Krieg.\n<b>Erscheinen</b> - Die Lodernde Grube.\n<b>Erzwungen</b> - Sobald Trylogog angreift: Dieser Gegner fägt entweder seinen Schaden oder Horror zu statt beides.",
        "traits": "Kreatur. Insekt."
    },
    {
        "code": "86050",
        "name": "Transformieren",
        "text": "<b>Enthüllung</b> - Platziere eine Vorteilskarte, die du kontrollierst, als Schwarmkarte verdeckt unter einem [[Insekt]]-Gegner. Falls kein [[Insekt]]-Gegner im Spiel ist, durchsuche das Begegnungsdeck und den Ablagestapel nach einem Gegner Trylogog, der erscheint. Mische das Begegnungsdeck.",
        "traits": "Fluch."
    },
    {
        "code": "86051",
        "name": "Umhang aus dem Äußeren Reich",
        "subname": "Eingewebte Verzerrung",
        "text": "Anwendungen (4 Ladungen).\n[reaction] Sobald dich ein Nicht-[[Elite]]-Gegner in einen Kampf verwickeln würde, gib 1 Ladung aus: Erschöpfe stattdessen jenen Gegner.",
        "traits": "Gegenstand. Relikt. Kleidung.",
        "slot": "Körper"
    },
    {
        "code": "86052",
        "name": "Taschenportal",
        "subname": "Tor in eine andere Welt",
        "text": "Schnell.\n<b>Erzwungen</b> - Nachdem Taschenportal ins Spiel gekommen ist: Platziere deine kleine Ermittlerkarte auf Taschenportal und beende sofort deinen Zug. Solange du dich auf Taschenportal befindest, befindest du dich an keinem Ort und Gegner können mit dir nicht in einen Kampf verwickelt erscheinen. Lege Taschenportal zu Beginn deines Zuges ab und bewege dich zu einem beliebigen enthüllten Ort.",
        "traits": "Zauber."
    },
    {
        "code": "86053",
        "name": "Gefürchtetes Ende",
        "subname": "Geschenk der Leere",
        "text": "Anwendungen (3 Ladungen).\n[action] Gib 1 Ladung aus: Wähle eins …\n- Platziere einen Nicht-[[Elite]]-Gegner an deinem Ort oben auf dem Begegnungsdeck.\n- Sieh dir die obersten 5 Karten des Begegnungsdecks an. Lege 2 Karten davon ab und schicke den Rest in beliebiger Reihenfolge oben auf das Deck zurück.",
        "traits": "Zauber.",
        "slot": "Arkan"
    },
    {
        "code": "86054",
        "name": "Klinge von Ark'at",
        "subname": "Geschupptes Andenken",
        "text": "[free] Erschöpfe Klinge von Ark'at und gib 1 Ressource aus: Platziere 1 Ressource auf Klinge von Ark'at <i>(aus dem Markervorrat)</i>.\n[action]: <b>Kampf.</b> Du bekommst +1 [combat] für jede Ressource auf Klinge von Ark'at. Falls die Probe gelingt, entferne bis zu 3 Ressources von Klinge von Ark'at um dem angegriffenen Gegner so viel zusätzlichen Schaden zuzufügen.",
        "traits": "Gegenstand. Relikt. Waffe. Nahkampf.",
        "slot": "Hand"
    },
    {
        "code": "86055",
        "name": "Verzauberter Schädel",
        "subname": "Maske aus der Lodernden Grube",
        "text": "[free] Erschöpfe Verzauberter Schädel: Platziere die oberste Karte deines Decks verdeckt unter Verzauberter Schädel.\n[free]: Du bekommst für diese Fertigkeitsprobe +1 auf deinen Fertigkeitswert für jede Karte unter Verzauberter Schädel. Dann lege 1 zufällige Karte unter Verzauberter Schädel ab. (Nur ein Mal pro Zug.)",
        "traits": "Gegenstand. Relikt.",
        "slot": "Arkan. Zubehör"
    }
]<|MERGE_RESOLUTION|>--- conflicted
+++ resolved
@@ -185,21 +185,13 @@
     },
     {
         "code": "86024",
-<<<<<<< HEAD
         "name": "Knoten-Dimension",
         "subname": "Nicht versiegelt",
+        "text": "Solange sich 6[per_investigator] oder mehr Hinweise um die Knoten-Dimension herum befinden, hat deine Gruppe „die Knoten-Dimension versiegelt”.",
         "back_text": "Solange sich 6[per_investigator] oder mehr Hinweise um die Knoten-Dimension herum befinden, hat deine Gruppe „die Knoten-Dimension versiegelt”.",
         "back_flavor": "Ein weitreichendes System kosmischer Tunnel, in denen die Schwerkraft in einem unwirklichen Netz aus astralen Dimensionen verdreht zu sein scheint.",
+        "flavor": "Ein weitreichendes System kosmischer Tunnel, in denen die Schwerkraft in einem unwirklichen Netz aus astralen Dimensionen verdreht zu sein scheint.",
         "traits": "Portal."
-=======
-        "name": "Hub Dimension",
-        "subname": "Unsealed",
-        "text": "While there are 6[per_investigator] or more clues around Hub Dimension, your group has „sealed off the Hub Dimension.”",
-        "traits": "Portal.",
-        "back_flavor": "A vast network of cosmic tunnels where gravity is warped in a surreal web of astral dimensions.",
-        "back_text": "While there are 6 [per_investigator] or more clues around Hub Dimension, your group has \"sealed off the Hub Dimension.\"",
-        "flavor": "A vast network of cosmic tunnels where gravity is warped in a surreal web of astral dimensions."
->>>>>>> f596af5f
     },
     {
         "code": "86024b",
