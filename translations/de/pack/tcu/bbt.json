--- conflicted
+++ resolved
@@ -16,101 +16,61 @@
     {
         "code": "05315",
         "name": "\"Es gibt Schlimmeres…\"",
-<<<<<<< HEAD
-        "text": "Schnell. Spiele diese Karte, sobald dir Schaden und/oder Horror zugefügt wird.\nHebe bis zu 2 Schaden und/oder Horror auf, der dir gerade zugefügt worden ist. Dann erhältst du genau so viele Ressourcen.",
-=======
         "text": "Schnell. Spiele diese Karte, sobald dir Schaden und/oder Horror zugefügt wird.\nHebe bis zu 2 Schaden und/oder Horror auf, der dir gerade zugefügt worden ist. Dann erhältst du genauso viele Ressourcen.",
->>>>>>> 2a1e487f
         "traits": "Geist."
     },
     {
         "code": "05316",
         "name": "Okkultes Lexikon",
-<<<<<<< HEAD
-        "text": "Nur 1 pro Deck.\n<b>Erzwungen</b> - Nachdem das okkulte Lexikon ins Spiel gekommen ist: Durchsuche deine Gebunden-Karten nach 3 Kopien von Blutritual. Füge 1 davon deiner Hand hinzu und mische die 2 anderen in dein Deck. Sobald das okkulte Lexikon das Spiel verlässt, finde jeder jener Kopien von Blutritual (selbst wenn sie sich nicht im Spiel befindet) und entferne sie aus dem Spiel.",
-=======
         "text": "Nur 1 pro Deck.\n<b>Erzwungen</b> - Nachdem das okkulte Lexikon ins Spiel gekommen ist: Durchsuche deine Gebunden-Karten nach 3 Kopien von Blutritual. Füge 1 davon deiner Hand hinzu und mische die 2 anderen in dein Deck. Sobald das okkulte Lexikon das Spiel verlässt, finde jede jener Kopien von Blutritual (selbst wenn sie sich nicht im Spiel befindet) und entferne sie aus dem Spiel.",
->>>>>>> 2a1e487f
         "traits": "Gegenstand. Buch. Okkult.",
         "slot": "Hand"
     },
     {
         "code": "05317",
         "name": "Blutritual",
-<<<<<<< HEAD
-        "text": "Gebunden (Okkultes Lexikon).\nZiehe 2 Karten. Lege bis zu 2 Karten von deiner Hand ab. Für jede so abgelegte Karte darfst du entweder 1 Ressource erhalten oder 1 Ressource ausgeben, um einem Gegner an deinem Ort 1 Schaden zuzufügen. Diese Aktion proviziert keine Gelegenheitsangriffe.",
-=======
         "text": "Gebunden (Okkultes Lexikon).\nZiehe 2 Karten. Lege bis zu 2 Karten von deiner Hand ab. Für jede so abgelegte Karte darfst du entweder 1 Ressource erhalten oder 1 Ressource ausgeben, um einem Gegner an deinem Ort 1 Schaden zuzufügen. Diese Aktion provoziert keine Gelegenheitsangriffe.",
->>>>>>> 2a1e487f
         "traits": "Zauber."
     },
     {
         "code": "05318",
-<<<<<<< HEAD
-        "flavor": "Unwissenheit ist ein Segen, den du dir nicht leisten kannst",
-        "name": "Das undenkbare erblicken",
-        "text": "Mische eine beliebige Anzahl Nicht-Schwäche-Karten von deiner Hand in dein Deck. Ziehe Karten, bis du dein Handkartenlimit erreicht hast. Entferne Das Undenkbare erblicken aus dem Spiel.",
-=======
         "name": "Das Undenkbare erblicken",
         "text": "Mische eine beliebige Zahl an Nicht-Schwäche-Karten von deiner Hand in dein Deck. Ziehe Karten, bis du dein Handkartenlimit erreicht hast. Entferne Das Undenkbare erblicken aus dem Spiel.",
->>>>>>> 2a1e487f
         "traits": "Erkenntnis."
     },
     {
         "code": "05319",
-<<<<<<< HEAD
-        "flavor": "\"Ja, ja, schon klar. Das hast du schon die letzten 3 Male gesagt.\"",
-=======
         "flavor": "\"Ja, ja, schon klar. Das hast du schon die letzten drei Male gesagt.\"",
->>>>>>> 2a1e487f
         "name": "\"Du schuldest mir was!\"",
         "text": "Sieh dir die Hand eines anderen Ermittlers an. Du darfst eine Nicht-Schwäche-Karte von der Hand jenes Ermittlers unter deiner Kontrolle spielen. Falls du dies tust, ziehen du und jener Ermittler je 1 Karte.",
         "traits": "Gefallen. Schachzug."
     },
     {
         "code": "05320",
-<<<<<<< HEAD
-        "flavor": "Harpyie schreit: - \"'s ist Zeit, 's ist Zeit.\"\n- William Shakespeare, Macbeth",
-        "name": "Doublette",
-        "text": "Außergewöhnlich.\n[reaction] Nachdem du eine Ereigniskarte gespielt hast, erschöpfe Doublette: Spiele jene Ereigniskarte erneut, als ob sie sich auf deiner Hand befände.",
-=======
         "flavor": "Harpyie schreit: - 's ist Zeit, 's ist Zeit!\n- William Shakespeare, Macbeth",
         "name": "Dublette",
         "text": "Außergewöhnlich.\n[reaction] Nachdem du eine Ereigniskarte gespielt hast, erschöpfe Dublette: Spiele jene Ereigniskarte erneut, als ob sie sich auf deiner Hand befände.",
->>>>>>> 2a1e487f
         "traits": "Ritual.",
         "slot": "Arkan"
     },
     {
         "code": "05321",
         "name": "Welken",
-<<<<<<< HEAD
-        "text": "[action]: <b>Kampf.</b> Dieser Angriff verwendet [willpower] statt [combat]. Du bekommst +2 [willpower] für diesen Angriff. Falls ein [skull]-, [cultist]-, [tablet]-, oder [elder_thing]-Szmbol während dieses Angriffs enthüllt wird, bekommt der angegriffene Gegner für den Rest des Zuges -1 Kampf, -1 Ausdauer und -1 Entkommen (bis zu einem Minimum von 1).",
-=======
         "text": "[action]: <b>Kampf.</b> Dieser Angriff verwendet [willpower] statt [combat]. Du bekommst für diesen Angriff +2 [willpower]. Falls ein [skull]-, [cultist]-, [tablet]- oder [elder_thing]-Symbol während dieses Angriffs enthüllt wird, bekommt der angegriffene Gegner für den Rest des Zuges -1 Kampf, -1 Ausdauer und -1 Entkommen (bis zu einem Minimum von 1).",
->>>>>>> 2a1e487f
         "traits": "Zauber.",
         "slot": "Arkan"
     },
     {
         "code": "05322",
         "name": "Sechster Sinn",
-<<<<<<< HEAD
-        "text": "[action]: <b>Ermitteln.</b> Verwende beim Ermitteln [willpower] statt [intellect]. Du bekommst +2 [willpower]. Falls ein [skull]-, [cultist]-, [tablet]-, oder [elder_thing]-Symbol während dieser Probe enthüllt wird, darfst du einen enthüllten, bis zu 2 Verbindungen von deinem Ort entfernten Ort wählen; du ermittelst nunö als ob du dich zusätzlich zu deinem Ort auch am gewählten Ort befändest (du darfst einen der beiden Schleierwerte verwenden).",
-=======
         "text": "[action]: <b>Ermitteln.</b> Verwende beim Ermitteln [willpower] statt [intellect]. Du bekommst für diese Ermittlung +2 [willpower]. Falls ein [skull]-, [cultist]-, [tablet]- oder [elder_thing]-Symbol während dieser Probe enthüllt wird, darfst du einen enthüllten, bis zu 2 Verbindungen von deinem Ort entfernten Ort wählen; du ermittelst nun, als ob du dich zusätzlich zu deinem Ort auch am gewählten Ort befändest (du darfst einen der beiden Schleierwerte verwenden).",
->>>>>>> 2a1e487f
         "traits": "Zauber.",
         "slot": "Arkan"
     },
     {
         "code": "05323",
         "name": "Köder",
-<<<<<<< HEAD
-        "text": "Hänge diese Karte an deinen Ort an.\nWährend der Gegnerphase nimmt jeder Gegner, der sich bewegt, den kürzesten Weg in Richtung des Ortes mit dieser Verstärkung, statt sich normal zu bewegen.\n <b>Erzwungen</b> - Solange diese Verstärkung am Ende der Runde angehängt ist: Lege Köder ab. ",
-=======
         "text": "Hänge diese Karte an deinen Ort oder an einen verbundenen Ort an.\nWährend der Gegnerphase nimmt jeder Gegner, der sich bewegt, den kürzesten Weg in Richtung des Ortes mit dieser Verstärkung, statt sich normal zu bewegen.\n <b>Erzwungen</b> - Solange diese Verstärkung am Ende der Runde angehängt ist: Lege den Köder ab.",
->>>>>>> 2a1e487f
         "traits": "Trick."
     },
     {
