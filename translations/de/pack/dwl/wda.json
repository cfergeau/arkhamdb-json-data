--- conflicted
+++ resolved
@@ -71,11 +71,7 @@
     {
         "code": "02270",
         "name": "Eine zufällige Begegnung",
-<<<<<<< HEAD
-        "text": "^Wähle eine [[Verbündeter]]-Vorteilskarte im Ablagestapel eines beliebigen Spielers. Bringe diese Vorteilskarte unter deiner Kontrolle ins Spiel. Falls diese Vorteilskarte am Ende der Runde noch im Spiel ist, lege sie ab.",
-=======
-        "text": "Wähle eine <b>Verbündeter</b>-Vorteilskarte im Ablagestapel eines beliebigen Spielers. Bringe diese Vorteilskarte unter deiner Kontrolle ins Spiel. Falls diese Vorteilskarte am Ende der Runde noch im Spiel ist, lege sie ab.",
->>>>>>> 34527cc0
+        "text": "Wähle eine [[Verbündeter]]-Vorteilskarte im Ablagestapel eines beliebigen Spielers. Bringe diese Vorteilskarte unter deiner Kontrolle ins Spiel. Falls diese Vorteilskarte am Ende der Runde noch im Spiel ist, lege sie ab.",
         "traits": "Glücksfall."
     },
     {
