--- conflicted
+++ resolved
@@ -165,11 +165,7 @@
     },
     {
         "code": "otr",
-<<<<<<< HEAD
-        "name": "On the Road Again"
-=======
         "name": "또다시 길거리로"
->>>>>>> 3f18ab44
     },
     {
         "code": "pnr",
