--- conflicted
+++ resolved
@@ -317,7 +317,7 @@
     {
         "code": "woc",
         "cycle_code": "tde",
-        "date_release": "2020-04-03",
+        "date_release": "2020-04-03"
         "name": "Weaver of the Cosmos",
         "position": 7,
         "size": 60
@@ -427,14 +427,6 @@
         "size": 100
     },
     {
-<<<<<<< HEAD
-        "code": "rttfa",
-        "cycle_code": "return",
-        "date_release": null,
-        "name": "Return to the Forgotten Age",
-        "position": 4,
-        "size": 100
-=======
         "cgdb_id": 47,
         "code": "nat",
         "cycle_code": "investigator",
@@ -486,6 +478,5 @@
         "name": "Read or Die",
         "position": 1,
         "size": 7
->>>>>>> 26f26b99
     }
 ]